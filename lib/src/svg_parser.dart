import 'dart:ui';

import 'package:vector_math/vector_math_64.dart';

import 'vector_drawable.dart';

/// An SVG Shape element that will be drawn to the canvas.
class DrawableSvgShape extends DrawableShape {
  const DrawableSvgShape(Path path, DrawableStyle style, this.transform)
      : super(path, style);

  /// The transformation matrix, if any, to apply to the [Canvas] before
  /// [draw]ing this shape.
  final Matrix4 transform;

  @override
  void draw(Canvas canvas, ColorFilter colorFilter) {
    if (transform != null) {
      canvas.save();
      canvas.transform(transform.storage);
      super.draw(canvas, colorFilter);
      canvas.restore();
    } else {
      super.draw(canvas, colorFilter);
    }
  }
}
<<<<<<< HEAD
=======

/// Creates a [Drawable] from an SVG <g> or shape element.  Also handles parsing <defs> and gradients.
///
/// If an unsupported element is encountered, it will be created as a [DrawableNoop].
Future<Drawable> parseSvgElement(
  XmlElement el,
  DrawableDefinitionServer definitions,
  Rect rootBounds,
  DrawableStyle parentStyle,
  String key, {
  bool isDef = false,
}) async {
  assert(isDef != null);
  final Function unhandled = (XmlElement e) => _unhandledElement(e, key);
  final Function createDefinition = (String iri, XmlElement defEl) async {
    assert(iri != emptyUrlIri);
    definitions.addDrawable(
      iri,
      await parseSvgElement(
        defEl,
        definitions,
        rootBounds,
        parentStyle,
        key,
        isDef: true,
      ),
    );
  };

  final SvgPathFactory shapeFn = svgPathParsers[el.name.local];
  if (shapeFn != null) {
    final DrawableShape shape =
        DrawableSvgShape.parse(shapeFn, definitions, el, parentStyle);
    final String iri = buildUrlIri(el);
    if (iri != emptyUrlIri) {
      definitions.addDrawable(iri, shape);
    }
    return shape;
  } else if (el.name.local == 'defs') {
    final Iterable<XmlElement> unhandledDefs = parseDefs(
      el,
      definitions,
      rootBounds,
    );
    for (XmlElement unhandledDef in unhandledDefs) {
      if (unhandledDef.name.local == 'style') {
        unhandled(unhandledDef);
        continue;
      }
      String iri = buildUrlIri(unhandledDef);
      if (iri == emptyUrlIri) {
        for (XmlElement child
            in unhandledDef.children.whereType<XmlElement>()) {
          iri = buildUrlIri(child);
          if (iri != emptyUrlIri) {
            await createDefinition(iri, child);
          }
        }
      } else {
        await createDefinition(iri, unhandledDef);
      }
    }
    return DrawableNoop(el.name.local);
  } else if (el.name.local.endsWith('Gradient')) {
    definitions.addPaintServer(
      'url(#${getAttribute(el, 'id')})',
      parseGradient(el, rootBounds),
    );
    return DrawableNoop(el.name.local);
  } else if (el.name.local == 'clipPath') {
    definitions.addClipPath(
      buildUrlIri(el),
      parseClipPathDefinition(
        el,
        definitions,
      ),
    );
  } else if (el.name.local == 'g' ||
      el.name.local == 'a' ||
      el.name.local == 'symbol') {
    final DrawableGroup group = await parseSvgGroup(
      el,
      definitions,
      rootBounds,
      parentStyle,
      key,
    );
    final String iri = buildUrlIri(el);
    if (iri != emptyUrlIri) {
      definitions.addDrawable(iri, group);
    }
    return el.name.local == 'symbol' && !isDef
        ? const DrawableNoop('symbol')
        : group;
  } else if (el.name.local == 'text') {
    return parseSvgText(el, definitions, rootBounds, parentStyle);
  } else if (el.name.local == 'svg') {
    throw UnsupportedError('Nested SVGs not supported in this implementation.');
  } else if (el.name.local == 'image') {
    final String href = getHrefAttribute(el);
    final Offset offset = Offset(
      double.parse(getAttribute(el, 'x', def: '0')),
      double.parse(getAttribute(el, 'y', def: '0')),
    );
    final Size size = Size(
      double.parse(getAttribute(el, 'width', def: '0')),
      double.parse(getAttribute(el, 'height', def: '0')),
    );
    final Image image = await _resolveImage(href);
    return DrawableRasterImage(image, offset, size: size);
  } else if (el.name.local == 'use') {
    final String xlinkHref = getHrefAttribute(el);
    final DrawableStyle style = parseStyle(
      el,
      definitions,
      rootBounds,
      null,
    );
    final Matrix4 transform = Matrix4.identity()
      ..translate(
        double.parse(getAttribute(el, 'x', def: '0')),
        double.parse(getAttribute(el, 'y', def: '0')),
      );
    final DrawableStyleable ref = definitions.getDrawable('url($xlinkHref)');
    return DrawableGroup(
      <Drawable>[ref.mergeStyle(style)],
      DrawableStyle(transform: transform.storage),
    );
  }

  unhandled(el);
  return DrawableNoop(el.name.local);
}

Set<String> _unhandledElements = Set<String>();

void _unhandledElement(XmlElement el, String key) {
  if (el.name.local == 'style') {
    FlutterError.reportError(FlutterErrorDetails(
      exception: UnimplementedError(
          'The <style> element is not implemented in this library.'),
      informationCollector: (StringBuffer buff) {
        buff.writeln(
            'Style elements are not supported by this library and the requested SVG may not '
            'render as intended.\n'
            'If possible, ensure the SVG uses inline styles and/or attributes (which are '
            'supported), or use a preprocessing utility such as usvg (https://github.com/RazrFalcon/resvg/tree/master/usvg) '
            'to inline the styles for you.');
        buff.writeln();
        buff.writeln('Picture key: $key');
      },
      library: 'SVG',
      context: 'in parseSvgElement',
    ));
    return;
  }
  assert(() {
    if (_unhandledElements.add(el.name.local)) {
      print('unhandled element ${el.name.local}; Picture key: $key');
    }
    return true;
  }());
}

const DrawablePaint _transparentStroke =
    DrawablePaint(PaintingStyle.stroke, color: Color(0x0));
void _appendParagraphs(ParagraphBuilder fill, ParagraphBuilder stroke,
    String text, DrawableStyle style) {
  fill
    ..pushStyle(
        style.textStyle.toFlutterTextStyle(foregroundOverride: style.fill))
    ..addText(text);

  stroke
    ..pushStyle(style.textStyle.toFlutterTextStyle(
        foregroundOverride: DrawablePaint.isEmpty(style.stroke)
            ? _transparentStroke
            : style.stroke))
    ..addText(text);
}

final ParagraphConstraints _infiniteParagraphConstraints =
    ParagraphConstraints(width: double.infinity);

Paragraph _finishParagraph(ParagraphBuilder paragraphBuilder) {
  final Paragraph paragraph = paragraphBuilder.build();
  paragraph.layout(_infiniteParagraphConstraints);
  return paragraph;
}

Drawable _paragraphParser(
  ParagraphBuilder fill,
  ParagraphBuilder stroke,
  Offset parentOffset,
  DrawableDefinitionServer definitions,
  Rect bounds,
  XmlNode parent,
  DrawableStyle style,
) {
  final List<Drawable> children = <Drawable>[];
  Offset currentOffset = Offset(parentOffset.dx, parentOffset.dy);
  for (XmlNode child in parent.children) {
    switch (child.nodeType) {
      case XmlNodeType.CDATA:
        _appendParagraphs(fill, stroke, child.text, style);
        break;
      case XmlNodeType.TEXT:
        if (child.text.trim().isNotEmpty) {
          _appendParagraphs(fill, stroke, child.text.trim(), style);
        }
        break;
      case XmlNodeType.ELEMENT:
        final DrawableStyle childStyle =
            parseStyle(child, definitions, bounds, style);
        final ParagraphBuilder fill = ParagraphBuilder(ParagraphStyle());
        final ParagraphBuilder stroke = ParagraphBuilder(ParagraphStyle());
        final String x = getAttribute(child, 'x', def: null);
        final String y = getAttribute(child, 'y', def: null);
        final Offset staticOffset = Offset(
          x != null ? double.parse(x) : null,
          y != null ? double.parse(y) : null,
        );
        final Offset relativeOffset = Offset(
          double.parse(getAttribute(child, 'dx', def: '0')),
          double.parse(getAttribute(child, 'dy', def: '0')),
        );
        final Offset offset = Offset(
          staticOffset.dx ?? (currentOffset.dx + relativeOffset.dx),
          staticOffset.dy ?? (currentOffset.dy + relativeOffset.dy),
        );
        final Drawable drawable = _paragraphParser(
          fill,
          stroke,
          offset,
          definitions,
          bounds,
          child,
          childStyle,
        );
        fill.pop();
        stroke.pop();
        children.add(drawable);
        if (drawable is DrawableText) {
          drawable.fill.layout(ParagraphConstraints(width: double.infinity));
          currentOffset = Offset(
              currentOffset.dx + drawable.fill.maxIntrinsicWidth,
              currentOffset.dy);
        }
        break;
      default:
        break;
    }
  }
  children.add(DrawableText(
    _finishParagraph(fill),
    _finishParagraph(stroke),
    parentOffset,
    style.textStyle.anchor ?? DrawableTextAnchorPosition.start,
    transform: style.transform,
  ));
  if (children.length == 1) {
    return children.elementAt(0);
  }
  return DrawableGroup(children, style);
}

Drawable parseSvgText(XmlElement el, DrawableDefinitionServer definitions,
    Rect bounds, DrawableStyle parentStyle) {
  final Offset offset = Offset(double.parse(getAttribute(el, 'x', def: '0')),
      double.parse(getAttribute(el, 'y', def: '0')));

  final DrawableStyle style = parseStyle(
    el,
    definitions,
    bounds,
    parentStyle,
    needsTransform: true,
  );

  final ParagraphBuilder fill = ParagraphBuilder(ParagraphStyle());
  final ParagraphBuilder stroke = ParagraphBuilder(ParagraphStyle());

  return _paragraphParser(
    fill,
    stroke,
    offset,
    definitions,
    bounds,
    el,
    style,
  );
}

/// Parses an SVG <g> element.
Future<Drawable> parseSvgGroup(
    XmlElement el,
    DrawableDefinitionServer definitions,
    Rect bounds,
    DrawableStyle parentStyle,
    String key) async {
  final List<Drawable> children = <Drawable>[];
  final DrawableStyle style =
      parseStyle(el, definitions, bounds, parentStyle, needsTransform: true);
  for (XmlNode child in el.children.whereType<XmlElement>()) {
    children.add(await parseSvgElement(
      child,
      definitions,
      bounds,
      style,
      key,
    ));
  }

  return DrawableGroup(children, style);
}

/// Parses style attributes or @style attribute.
///
/// Remember that @style attribute takes precedence.
DrawableStyle parseStyle(
  XmlElement el,
  DrawableDefinitionServer definitions,
  Rect bounds,
  DrawableStyle parentStyle, {
  bool needsTransform = false,
}) {
  final Matrix4 transform =
      needsTransform ? parseTransform(getAttribute(el, 'transform')) : null;

  return DrawableStyle.mergeAndBlend(
    parentStyle,
    transform: transform?.storage,
    stroke: parseStroke(el, bounds, definitions, parentStyle?.stroke),
    dashArray: parseDashArray(el),
    dashOffset: parseDashOffset(el),
    fill: parseFill(el, bounds, definitions, parentStyle?.fill),
    pathFillType: parseFillRule(
      el,
      'fill-rule',
      parentStyle != null ? null : 'nonzero',
    ),
    groupOpacity: parseOpacity(el),
    clipPath: parseClipPath(el, definitions),
    textStyle: DrawableTextStyle(
      fontFamily: getAttribute(el, 'font-family', def: null),
      fontWeight:
          getFontWeightByName(getAttribute(el, 'font-weight', def: null)),
      fontSize: parseFontSize(getAttribute(el, 'font-size'),
          parentValue: parentStyle?.textStyle?.fontSize),
      anchor: parseTextAnchor(getAttribute(el, 'text-anchor', def: 'inherit')),
    ),
  );
}

FontWeight getFontWeightByName(String fontWeight) {
  if (fontWeight == null) {
    return null;
  }
  switch (fontWeight) {
    case '100':
      return FontWeight.w100;
    case '200':
      return FontWeight.w200;
    case '300':
      return FontWeight.w300;
    case 'normal':
    case '400':
      return FontWeight.w400;
    case '500':
      return FontWeight.w500;
    case '600':
      return FontWeight.w600;
    case 'bold':
    case '700':
      return FontWeight.bold;
    case '800':
      return FontWeight.w700;
    case '900':
      return FontWeight.w800;
  }
  throw UnsupportedError('font-weight $fontWeight is not supported');
}

Future<Image> _resolveImage(String href) async {
  if (href == null || href == '') {
    return null;
  }

  final Function decodeImage = (Uint8List bytes) async {
    final Codec codec = await instantiateImageCodec(bytes);
    final FrameInfo frame = await codec.getNextFrame();
    return frame.image;
  };

  if (href.startsWith('http')) {
    final Uint8List bytes = await httpGet(href);
    return decodeImage(bytes);
  }

  if (href.startsWith('data:')) {
    final int commaLocation = href.indexOf(',') + 1;
    final Uint8List bytes = base64.decode(href.substring(commaLocation));
    return decodeImage(bytes);
  }

  throw UnsupportedError('Could not resolve image href: $href');
}
>>>>>>> 7ffb2b9e
<|MERGE_RESOLUTION|>--- conflicted
+++ resolved
@@ -24,414 +24,4 @@
       super.draw(canvas, colorFilter);
     }
   }
-}
-<<<<<<< HEAD
-=======
-
-/// Creates a [Drawable] from an SVG <g> or shape element.  Also handles parsing <defs> and gradients.
-///
-/// If an unsupported element is encountered, it will be created as a [DrawableNoop].
-Future<Drawable> parseSvgElement(
-  XmlElement el,
-  DrawableDefinitionServer definitions,
-  Rect rootBounds,
-  DrawableStyle parentStyle,
-  String key, {
-  bool isDef = false,
-}) async {
-  assert(isDef != null);
-  final Function unhandled = (XmlElement e) => _unhandledElement(e, key);
-  final Function createDefinition = (String iri, XmlElement defEl) async {
-    assert(iri != emptyUrlIri);
-    definitions.addDrawable(
-      iri,
-      await parseSvgElement(
-        defEl,
-        definitions,
-        rootBounds,
-        parentStyle,
-        key,
-        isDef: true,
-      ),
-    );
-  };
-
-  final SvgPathFactory shapeFn = svgPathParsers[el.name.local];
-  if (shapeFn != null) {
-    final DrawableShape shape =
-        DrawableSvgShape.parse(shapeFn, definitions, el, parentStyle);
-    final String iri = buildUrlIri(el);
-    if (iri != emptyUrlIri) {
-      definitions.addDrawable(iri, shape);
-    }
-    return shape;
-  } else if (el.name.local == 'defs') {
-    final Iterable<XmlElement> unhandledDefs = parseDefs(
-      el,
-      definitions,
-      rootBounds,
-    );
-    for (XmlElement unhandledDef in unhandledDefs) {
-      if (unhandledDef.name.local == 'style') {
-        unhandled(unhandledDef);
-        continue;
-      }
-      String iri = buildUrlIri(unhandledDef);
-      if (iri == emptyUrlIri) {
-        for (XmlElement child
-            in unhandledDef.children.whereType<XmlElement>()) {
-          iri = buildUrlIri(child);
-          if (iri != emptyUrlIri) {
-            await createDefinition(iri, child);
-          }
-        }
-      } else {
-        await createDefinition(iri, unhandledDef);
-      }
-    }
-    return DrawableNoop(el.name.local);
-  } else if (el.name.local.endsWith('Gradient')) {
-    definitions.addPaintServer(
-      'url(#${getAttribute(el, 'id')})',
-      parseGradient(el, rootBounds),
-    );
-    return DrawableNoop(el.name.local);
-  } else if (el.name.local == 'clipPath') {
-    definitions.addClipPath(
-      buildUrlIri(el),
-      parseClipPathDefinition(
-        el,
-        definitions,
-      ),
-    );
-  } else if (el.name.local == 'g' ||
-      el.name.local == 'a' ||
-      el.name.local == 'symbol') {
-    final DrawableGroup group = await parseSvgGroup(
-      el,
-      definitions,
-      rootBounds,
-      parentStyle,
-      key,
-    );
-    final String iri = buildUrlIri(el);
-    if (iri != emptyUrlIri) {
-      definitions.addDrawable(iri, group);
-    }
-    return el.name.local == 'symbol' && !isDef
-        ? const DrawableNoop('symbol')
-        : group;
-  } else if (el.name.local == 'text') {
-    return parseSvgText(el, definitions, rootBounds, parentStyle);
-  } else if (el.name.local == 'svg') {
-    throw UnsupportedError('Nested SVGs not supported in this implementation.');
-  } else if (el.name.local == 'image') {
-    final String href = getHrefAttribute(el);
-    final Offset offset = Offset(
-      double.parse(getAttribute(el, 'x', def: '0')),
-      double.parse(getAttribute(el, 'y', def: '0')),
-    );
-    final Size size = Size(
-      double.parse(getAttribute(el, 'width', def: '0')),
-      double.parse(getAttribute(el, 'height', def: '0')),
-    );
-    final Image image = await _resolveImage(href);
-    return DrawableRasterImage(image, offset, size: size);
-  } else if (el.name.local == 'use') {
-    final String xlinkHref = getHrefAttribute(el);
-    final DrawableStyle style = parseStyle(
-      el,
-      definitions,
-      rootBounds,
-      null,
-    );
-    final Matrix4 transform = Matrix4.identity()
-      ..translate(
-        double.parse(getAttribute(el, 'x', def: '0')),
-        double.parse(getAttribute(el, 'y', def: '0')),
-      );
-    final DrawableStyleable ref = definitions.getDrawable('url($xlinkHref)');
-    return DrawableGroup(
-      <Drawable>[ref.mergeStyle(style)],
-      DrawableStyle(transform: transform.storage),
-    );
-  }
-
-  unhandled(el);
-  return DrawableNoop(el.name.local);
-}
-
-Set<String> _unhandledElements = Set<String>();
-
-void _unhandledElement(XmlElement el, String key) {
-  if (el.name.local == 'style') {
-    FlutterError.reportError(FlutterErrorDetails(
-      exception: UnimplementedError(
-          'The <style> element is not implemented in this library.'),
-      informationCollector: (StringBuffer buff) {
-        buff.writeln(
-            'Style elements are not supported by this library and the requested SVG may not '
-            'render as intended.\n'
-            'If possible, ensure the SVG uses inline styles and/or attributes (which are '
-            'supported), or use a preprocessing utility such as usvg (https://github.com/RazrFalcon/resvg/tree/master/usvg) '
-            'to inline the styles for you.');
-        buff.writeln();
-        buff.writeln('Picture key: $key');
-      },
-      library: 'SVG',
-      context: 'in parseSvgElement',
-    ));
-    return;
-  }
-  assert(() {
-    if (_unhandledElements.add(el.name.local)) {
-      print('unhandled element ${el.name.local}; Picture key: $key');
-    }
-    return true;
-  }());
-}
-
-const DrawablePaint _transparentStroke =
-    DrawablePaint(PaintingStyle.stroke, color: Color(0x0));
-void _appendParagraphs(ParagraphBuilder fill, ParagraphBuilder stroke,
-    String text, DrawableStyle style) {
-  fill
-    ..pushStyle(
-        style.textStyle.toFlutterTextStyle(foregroundOverride: style.fill))
-    ..addText(text);
-
-  stroke
-    ..pushStyle(style.textStyle.toFlutterTextStyle(
-        foregroundOverride: DrawablePaint.isEmpty(style.stroke)
-            ? _transparentStroke
-            : style.stroke))
-    ..addText(text);
-}
-
-final ParagraphConstraints _infiniteParagraphConstraints =
-    ParagraphConstraints(width: double.infinity);
-
-Paragraph _finishParagraph(ParagraphBuilder paragraphBuilder) {
-  final Paragraph paragraph = paragraphBuilder.build();
-  paragraph.layout(_infiniteParagraphConstraints);
-  return paragraph;
-}
-
-Drawable _paragraphParser(
-  ParagraphBuilder fill,
-  ParagraphBuilder stroke,
-  Offset parentOffset,
-  DrawableDefinitionServer definitions,
-  Rect bounds,
-  XmlNode parent,
-  DrawableStyle style,
-) {
-  final List<Drawable> children = <Drawable>[];
-  Offset currentOffset = Offset(parentOffset.dx, parentOffset.dy);
-  for (XmlNode child in parent.children) {
-    switch (child.nodeType) {
-      case XmlNodeType.CDATA:
-        _appendParagraphs(fill, stroke, child.text, style);
-        break;
-      case XmlNodeType.TEXT:
-        if (child.text.trim().isNotEmpty) {
-          _appendParagraphs(fill, stroke, child.text.trim(), style);
-        }
-        break;
-      case XmlNodeType.ELEMENT:
-        final DrawableStyle childStyle =
-            parseStyle(child, definitions, bounds, style);
-        final ParagraphBuilder fill = ParagraphBuilder(ParagraphStyle());
-        final ParagraphBuilder stroke = ParagraphBuilder(ParagraphStyle());
-        final String x = getAttribute(child, 'x', def: null);
-        final String y = getAttribute(child, 'y', def: null);
-        final Offset staticOffset = Offset(
-          x != null ? double.parse(x) : null,
-          y != null ? double.parse(y) : null,
-        );
-        final Offset relativeOffset = Offset(
-          double.parse(getAttribute(child, 'dx', def: '0')),
-          double.parse(getAttribute(child, 'dy', def: '0')),
-        );
-        final Offset offset = Offset(
-          staticOffset.dx ?? (currentOffset.dx + relativeOffset.dx),
-          staticOffset.dy ?? (currentOffset.dy + relativeOffset.dy),
-        );
-        final Drawable drawable = _paragraphParser(
-          fill,
-          stroke,
-          offset,
-          definitions,
-          bounds,
-          child,
-          childStyle,
-        );
-        fill.pop();
-        stroke.pop();
-        children.add(drawable);
-        if (drawable is DrawableText) {
-          drawable.fill.layout(ParagraphConstraints(width: double.infinity));
-          currentOffset = Offset(
-              currentOffset.dx + drawable.fill.maxIntrinsicWidth,
-              currentOffset.dy);
-        }
-        break;
-      default:
-        break;
-    }
-  }
-  children.add(DrawableText(
-    _finishParagraph(fill),
-    _finishParagraph(stroke),
-    parentOffset,
-    style.textStyle.anchor ?? DrawableTextAnchorPosition.start,
-    transform: style.transform,
-  ));
-  if (children.length == 1) {
-    return children.elementAt(0);
-  }
-  return DrawableGroup(children, style);
-}
-
-Drawable parseSvgText(XmlElement el, DrawableDefinitionServer definitions,
-    Rect bounds, DrawableStyle parentStyle) {
-  final Offset offset = Offset(double.parse(getAttribute(el, 'x', def: '0')),
-      double.parse(getAttribute(el, 'y', def: '0')));
-
-  final DrawableStyle style = parseStyle(
-    el,
-    definitions,
-    bounds,
-    parentStyle,
-    needsTransform: true,
-  );
-
-  final ParagraphBuilder fill = ParagraphBuilder(ParagraphStyle());
-  final ParagraphBuilder stroke = ParagraphBuilder(ParagraphStyle());
-
-  return _paragraphParser(
-    fill,
-    stroke,
-    offset,
-    definitions,
-    bounds,
-    el,
-    style,
-  );
-}
-
-/// Parses an SVG <g> element.
-Future<Drawable> parseSvgGroup(
-    XmlElement el,
-    DrawableDefinitionServer definitions,
-    Rect bounds,
-    DrawableStyle parentStyle,
-    String key) async {
-  final List<Drawable> children = <Drawable>[];
-  final DrawableStyle style =
-      parseStyle(el, definitions, bounds, parentStyle, needsTransform: true);
-  for (XmlNode child in el.children.whereType<XmlElement>()) {
-    children.add(await parseSvgElement(
-      child,
-      definitions,
-      bounds,
-      style,
-      key,
-    ));
-  }
-
-  return DrawableGroup(children, style);
-}
-
-/// Parses style attributes or @style attribute.
-///
-/// Remember that @style attribute takes precedence.
-DrawableStyle parseStyle(
-  XmlElement el,
-  DrawableDefinitionServer definitions,
-  Rect bounds,
-  DrawableStyle parentStyle, {
-  bool needsTransform = false,
-}) {
-  final Matrix4 transform =
-      needsTransform ? parseTransform(getAttribute(el, 'transform')) : null;
-
-  return DrawableStyle.mergeAndBlend(
-    parentStyle,
-    transform: transform?.storage,
-    stroke: parseStroke(el, bounds, definitions, parentStyle?.stroke),
-    dashArray: parseDashArray(el),
-    dashOffset: parseDashOffset(el),
-    fill: parseFill(el, bounds, definitions, parentStyle?.fill),
-    pathFillType: parseFillRule(
-      el,
-      'fill-rule',
-      parentStyle != null ? null : 'nonzero',
-    ),
-    groupOpacity: parseOpacity(el),
-    clipPath: parseClipPath(el, definitions),
-    textStyle: DrawableTextStyle(
-      fontFamily: getAttribute(el, 'font-family', def: null),
-      fontWeight:
-          getFontWeightByName(getAttribute(el, 'font-weight', def: null)),
-      fontSize: parseFontSize(getAttribute(el, 'font-size'),
-          parentValue: parentStyle?.textStyle?.fontSize),
-      anchor: parseTextAnchor(getAttribute(el, 'text-anchor', def: 'inherit')),
-    ),
-  );
-}
-
-FontWeight getFontWeightByName(String fontWeight) {
-  if (fontWeight == null) {
-    return null;
-  }
-  switch (fontWeight) {
-    case '100':
-      return FontWeight.w100;
-    case '200':
-      return FontWeight.w200;
-    case '300':
-      return FontWeight.w300;
-    case 'normal':
-    case '400':
-      return FontWeight.w400;
-    case '500':
-      return FontWeight.w500;
-    case '600':
-      return FontWeight.w600;
-    case 'bold':
-    case '700':
-      return FontWeight.bold;
-    case '800':
-      return FontWeight.w700;
-    case '900':
-      return FontWeight.w800;
-  }
-  throw UnsupportedError('font-weight $fontWeight is not supported');
-}
-
-Future<Image> _resolveImage(String href) async {
-  if (href == null || href == '') {
-    return null;
-  }
-
-  final Function decodeImage = (Uint8List bytes) async {
-    final Codec codec = await instantiateImageCodec(bytes);
-    final FrameInfo frame = await codec.getNextFrame();
-    return frame.image;
-  };
-
-  if (href.startsWith('http')) {
-    final Uint8List bytes = await httpGet(href);
-    return decodeImage(bytes);
-  }
-
-  if (href.startsWith('data:')) {
-    final int commaLocation = href.indexOf(',') + 1;
-    final Uint8List bytes = base64.decode(href.substring(commaLocation));
-    return decodeImage(bytes);
-  }
-
-  throw UnsupportedError('Could not resolve image href: $href');
-}
->>>>>>> 7ffb2b9e
+}