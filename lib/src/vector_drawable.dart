--- conflicted
+++ resolved
@@ -20,18 +20,7 @@
   void draw(Canvas canvas, ColorFilter colorFilter);
 }
 
-<<<<<<< HEAD
 /// A [Drawable] that can have a [DrawableStyle] applied to it.
-abstract class DrawableStyleable implements Drawable {
-  const DrawableStyleable(this.style);
-  final DrawableStyle style;
-}
-
-/// A [Drawable] that can have child [Drawables] and [DrawableStyle].
-abstract class DrawableParent implements DrawableStyleable {
-  const DrawableParent(this.children);
-  final List<Drawable> children;
-=======
 @immutable
 abstract class DrawableStyleable extends Drawable {
   /// The [DrawableStyle] for this object.
@@ -42,7 +31,11 @@
 
   /// Creates an instance with merged style information.
   DrawableStyleable mergeStyle(DrawableStyle newStyle);
->>>>>>> d51088a5
+}
+
+/// A [Drawable] that can have child [Drawables] and [DrawableStyle].
+abstract class DrawableParent implements DrawableStyleable {
+  List<Drawable> get children;
 }
 
 /// Styling information for vector drawing.
@@ -182,11 +175,7 @@
 
     if (identical(a, DrawablePaint.empty) ||
         identical(b, DrawablePaint.empty)) {
-<<<<<<< HEAD
-      return a;
-=======
       return (a ?? b)._withGroupOpacity(groupOpacity);
->>>>>>> d51088a5
     }
 
     if (a == null) {
@@ -550,11 +539,7 @@
 }
 
 /// The root element of a drawable.
-<<<<<<< HEAD
 class DrawableRoot implements DrawableParent {
-  const DrawableRoot(this.viewBox, this.children, this.definitions, this.style);
-=======
-class DrawableRoot implements Drawable {
   const DrawableRoot(
     this.viewport,
     this.children,
@@ -564,13 +549,9 @@
 
   /// The expected coordinates used by child paths for drawing.
   final DrawableViewport viewport;
->>>>>>> d51088a5
 
   @override
   final List<Drawable> children;
-
-  /// The expected coordinates used by child paths for drawing.
-  final Rect viewBox;
 
   /// Contains reusable definitions such as gradients and clipPaths.
   final DrawableDefinitionServer definitions;
@@ -649,6 +630,50 @@
     canvas.restore();
     return recorder.endRecording();
   }
+
+  @override
+  DrawableRoot replaceStyle(DrawableStyle newStyle) {
+    assert(newStyle != null);
+    return DrawableRoot(
+      viewport,
+      children.map((Drawable child) {
+        if (child is DrawableStyleable) {
+          return child.replaceStyle(newStyle);
+        }
+        return child;
+      }).toList(),
+      definitions,
+      newStyle,
+    );
+  }
+
+  @override
+  DrawableRoot mergeStyle(DrawableStyle newStyle) {
+    assert(newStyle != null);
+    final DrawableStyle mergedStyle = DrawableStyle.mergeAndBlend(
+      style,
+      fill: newStyle.fill,
+      stroke: newStyle.stroke,
+      clipPath: newStyle.clipPath,
+      dashArray: newStyle.dashArray,
+      dashOffset: newStyle.dashOffset,
+      groupOpacity: newStyle.groupOpacity,
+      pathFillType: newStyle.pathFillType,
+      textStyle: newStyle.textStyle,
+      transform: newStyle.transform,
+    );
+    return DrawableRoot(
+      viewport,
+      children.map((Drawable child) {
+        if (child is DrawableStyleable) {
+          return child.mergeStyle(mergedStyle);
+        }
+        return child;
+      }).toList(),
+      definitions,
+      mergedStyle,
+    );
+  }
 }
 
 /// Represents an element that is not rendered and has no chidlren, e.g.
@@ -666,28 +691,16 @@
   void draw(Canvas canvas, ColorFilter colorFilter) {}
 }
 
-<<<<<<< HEAD
-/// Represents a group of drawing elements that may share a common `transform`, `stroke`, or `fill`.
-class DrawableGroup implements DrawableParent {
-  const DrawableGroup(this.children, this.style);
-
-  @override
-  final DrawableStyle style;
-
-  @override
-  final List<Drawable> children;
-
-=======
 /// Represents a group of drawing elements that may share a common `transform`,
 /// `stroke`, or `fill`.
-class DrawableGroup implements DrawableStyleable {
+class DrawableGroup implements DrawableStyleable, DrawableParent {
   const DrawableGroup(this.children, this.style);
 
+  @override
   final List<Drawable> children;
   @override
   final DrawableStyle style;
 
->>>>>>> d51088a5
   @override
   bool get hasDrawableContent => children != null && children.isNotEmpty;
 
@@ -734,7 +747,14 @@
   @override
   DrawableGroup replaceStyle(DrawableStyle newStyle) {
     assert(newStyle != null);
-    return DrawableGroup(children, newStyle);
+    return DrawableGroup(
+        children.map((Drawable child) {
+          if (child is DrawableStyleable) {
+            return child.replaceStyle(newStyle);
+          }
+          return child;
+        }).toList(),
+        newStyle);
   }
 
   @override
@@ -764,10 +784,6 @@
   }
 }
 
-<<<<<<< HEAD
-/// Represents a drawing element that will be rendered to the canvas.
-class DrawableShape implements DrawableStyleable {
-=======
 /// A raster image (e.g. PNG, JPEG, or GIF) embedded in the drawable.
 class DrawableRasterImage implements Drawable {
   const DrawableRasterImage(this.image, this.offset, {this.size})
@@ -811,8 +827,7 @@
 }
 
 /// Represents a drawing element that will be rendered to the canvas.
-class DrawableShape implements Drawable, DrawableStyleable {
->>>>>>> d51088a5
+class DrawableShape implements DrawableStyleable {
   const DrawableShape(this.path, this.style)
       : assert(path != null),
         assert(style != null);
